--- conflicted
+++ resolved
@@ -105,13 +105,8 @@
 parameters are named in this style. In resource creation, resource defaults, and resource
 overrides, language syntax associates argument names with values - e.g. in a resource expression:
 
-<<<<<<< HEAD
     notify { 'mynotify': message => 'hello world' }
-    
-=======
-    mytype { id1: message => 'hello world' }
 
->>>>>>> 45a54024
 the argument `message` is associated with the value 'hello world'. When calling EPP, the arguments
 to the template are specified in a hash.
 
